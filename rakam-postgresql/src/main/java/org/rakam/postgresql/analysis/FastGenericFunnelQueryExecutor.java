package org.rakam.postgresql.analysis;

import com.facebook.presto.sql.RakamSqlFormatter;
import com.google.common.collect.ImmutableList;
import org.rakam.analysis.FunnelQueryExecutor;
import org.rakam.collection.SchemaField;
import org.rakam.config.ProjectConfig;
import org.rakam.report.DelegateQueryExecution;
import org.rakam.report.QueryExecution;
import org.rakam.report.QueryExecutorService;
import org.rakam.report.QueryResult;
import org.rakam.util.RakamException;
import org.rakam.util.ValidationUtil;

import javax.inject.Inject;

import java.time.LocalDate;
import java.time.ZoneId;
import java.time.ZoneOffset;
import java.util.ArrayList;
import java.util.List;
import java.util.Optional;
import java.util.stream.Collectors;

import static com.facebook.presto.sql.RakamExpressionFormatter.formatIdentifier;
import static io.netty.handler.codec.http.HttpResponseStatus.BAD_REQUEST;
import static java.lang.String.format;
import static org.rakam.collection.FieldType.LONG;
import static org.rakam.collection.FieldType.STRING;
import static org.rakam.util.DateTimeUtils.TIMESTAMP_FORMATTER;
import static org.rakam.util.ValidationUtil.checkCollection;
import static org.rakam.util.ValidationUtil.checkTableColumn;

public class FastGenericFunnelQueryExecutor
        implements FunnelQueryExecutor
{
    private final ProjectConfig projectConfig;
    private final QueryExecutorService executor;

    @Inject
    public FastGenericFunnelQueryExecutor(QueryExecutorService executor, ProjectConfig projectConfig)
    {
        this.projectConfig = projectConfig;
        this.executor = executor;
    }

    @Override
<<<<<<< HEAD
    public QueryExecution query(String project, List<FunnelStep> steps, Optional<String> dimension, LocalDate startDate, LocalDate endDate, Optional<FunnelWindow> window, ZoneId timezone, Optional<List<String>> connectors, Optional<Boolean> ordered)
=======
    public QueryExecution query(String project, List<FunnelStep> steps, Optional<String> dimension, LocalDate startDate, LocalDate endDate, Optional<FunnelWindow> window, ZoneId zoneId, Optional<List<String>> connectors, Optional<Boolean> ordered, Optional<Boolean> approximate)
>>>>>>> a44532cf
    {
        if (ordered.isPresent() && ordered.get()) {
            throw new RakamException("Strict ordered funnel query is not supported", BAD_REQUEST);
        }

        if (dimension.isPresent() && connectors.isPresent() && connectors.get().contains(dimension)) {
            throw new RakamException("Dimension and connector field cannot be equal", BAD_REQUEST);
        }

        List<String> selects = new ArrayList<>();
        List<String> insideSelect = new ArrayList<>();
        List<String> mainSelect = new ArrayList<>();

        String connectorString = connectors.map(item -> item.stream().map(ValidationUtil::checkTableColumn).collect(Collectors.joining(", ")))
                .orElse(checkTableColumn(projectConfig.getUserColumn()));

        for (int i = 0; i < steps.size(); i++) {
            Optional<String> filterExp = steps.get(i).getExpression().map(value -> RakamSqlFormatter.formatExpression(value,
                    name -> name.getParts().stream().map(e -> formatIdentifier(e, '"')).collect(Collectors.joining(".")),
                    name -> name.getParts().stream()
                            .map(e -> formatIdentifier(e, '"')).collect(Collectors.joining(".")), '"'));

            if (i == 0) {
                selects.add(format("sum(case when ts_event%d is not null then 1 else 0 end) as event%d_count", i, i));
            }
            else {
                selects.add(format("sum(case when ts_event%d >= ts_event%d then 1 else 0 end) as event%d_count", i, i - 1, i));
            }

            insideSelect.add(format("min(case when step = %d then %s end) as ts_event%d", i, checkTableColumn(projectConfig.getTimeColumn()), i));
            mainSelect.add(format("select %s %d as step, %s, %s from %s where %s between timestamp '%s' and timestamp '%s' and %s",
                    dimension.map(v -> checkTableColumn(v) + ", ").orElse(""),
                    i,
                    connectorString,
                    checkTableColumn(projectConfig.getTimeColumn()),
                    checkCollection(steps.get(i).getCollection()),
                    checkTableColumn(projectConfig.getTimeColumn()),
                    startDate,
                    endDate.plusDays(1),
                    filterExp.orElse("true")));
        }

        String dimensions = dimension.map(v -> checkTableColumn(v) + ", ").orElse("");
        String query =  format("select %s %s\n" +
                        "from (select %s,\n" +
                        "            %s %s" +
                        "     from (\n" +
                        "     %s" +
                        "     ) t \n" +
                        "     group by %s %s\n" +
                        "    ) t %s",
                dimensions,
                selects.stream().collect(Collectors.joining(",\n")),
                connectorString,
                dimensions,
                insideSelect.stream().collect(Collectors.joining(",\n")),
                mainSelect.stream().collect(Collectors.joining(" UNION ALL\n")),
                dimensions,
                connectorString,
                dimension.map(v -> " group by 1 order by 2 desc").orElse(""));

        if(dimension.isPresent()) {
            query = format("SELECT * FROM (%s) data WHERE event0_count > 0", query);
        }

        QueryExecution queryExecution = executor.executeQuery(project, query, Optional.empty(), "collection", timezone, 1000);

        return new DelegateQueryExecution(queryExecution,
                result -> {
                    if (result.isFailed()) {
                        return result;
                    }

                    List<List<Object>> newResult = new ArrayList<>();
                    List<SchemaField> metadata;

                    if (dimension.isPresent()) {
                        metadata = ImmutableList.of(
                                new SchemaField("step", STRING),
                                new SchemaField("dimension", STRING),
                                new SchemaField("count", LONG));

                        for (List<Object> objects : result.getResult()) {
                            for (int i = 0; i < steps.size(); i++) {
                                newResult.add(ImmutableList.of("Step " + (i + 1),
                                        Optional.ofNullable(objects.get(0)).orElse("(not set)"),
                                        Optional.ofNullable(objects.get(i + 1)).orElse(0)));
                            }
                        }
                    }
                    else {
                        metadata = ImmutableList.of(
                                new SchemaField("step", STRING),
                                new SchemaField("count", LONG));

                        List<Object> stepCount = result.getResult().get(0);
                        for (int i = 0; i < steps.size(); i++) {
                            Object value = stepCount.get(i);
                            newResult.add(ImmutableList.of("Step " + (i + 1), value == null ? 0 : value));
                        }
                    }

                    return new QueryResult(metadata, newResult, result.getProperties());
                });
    }
}<|MERGE_RESOLUTION|>--- conflicted
+++ resolved
@@ -45,11 +45,7 @@
     }
 
     @Override
-<<<<<<< HEAD
-    public QueryExecution query(String project, List<FunnelStep> steps, Optional<String> dimension, LocalDate startDate, LocalDate endDate, Optional<FunnelWindow> window, ZoneId timezone, Optional<List<String>> connectors, Optional<Boolean> ordered)
-=======
-    public QueryExecution query(String project, List<FunnelStep> steps, Optional<String> dimension, LocalDate startDate, LocalDate endDate, Optional<FunnelWindow> window, ZoneId zoneId, Optional<List<String>> connectors, Optional<Boolean> ordered, Optional<Boolean> approximate)
->>>>>>> a44532cf
+    public QueryExecution query(String project, List<FunnelStep> steps, Optional<String> dimension, LocalDate startDate, LocalDate endDate, Optional<FunnelWindow> window, ZoneId timezone, Optional<List<String>> connectors, Optional<Boolean> ordered, Optional<Boolean> approximate)
     {
         if (ordered.isPresent() && ordered.get()) {
             throw new RakamException("Strict ordered funnel query is not supported", BAD_REQUEST);
