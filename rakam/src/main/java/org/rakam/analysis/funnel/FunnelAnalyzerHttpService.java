/*
 * Licensed under the Apache License, Version 2.0 (the "License");
 * you may not use this file except in compliance with the License.
 * You may obtain a copy of the License at
 *
 *     http://www.apache.org/licenses/LICENSE-2.0
 *
 * Unless required by applicable law or agreed to in writing, software
 * distributed under the License is distributed on an "AS IS" BASIS,
 * WITHOUT WARRANTIES OR CONDITIONS OF ANY KIND, either express or implied.
 * See the License for the specific language governing permissions and
 * limitations under the License.
 */
package org.rakam.analysis.funnel;

import com.fasterxml.jackson.annotation.JsonCreator;
import io.airlift.log.Logger;
import io.netty.handler.codec.http.HttpResponseStatus;
import org.rakam.analysis.FunnelQueryExecutor;
import org.rakam.analysis.FunnelQueryExecutor.FunnelStep;
import org.rakam.analysis.FunnelQueryExecutor.FunnelWindow;
import org.rakam.analysis.QueryHttpService;
import org.rakam.report.QueryResult;
import org.rakam.server.http.HttpService;
import org.rakam.server.http.RakamHttpRequest;
import org.rakam.server.http.annotations.Api;
import org.rakam.server.http.annotations.ApiOperation;
import org.rakam.server.http.annotations.ApiParam;
import org.rakam.server.http.annotations.Authorization;
import org.rakam.server.http.annotations.BodyParam;
import org.rakam.server.http.annotations.IgnoreApi;
import org.rakam.server.http.annotations.JsonRequest;
import org.rakam.util.JsonHelper;
import org.rakam.util.RakamException;

import javax.inject.Inject;
import javax.inject.Named;
import javax.ws.rs.GET;
import javax.ws.rs.POST;
import javax.ws.rs.Path;

import java.time.LocalDate;
import java.time.ZoneId;
import java.time.ZoneOffset;
import java.util.List;
import java.util.Optional;
import java.util.concurrent.CompletableFuture;

import static com.google.common.base.Preconditions.checkNotNull;
import static com.google.common.base.Preconditions.checkState;

@Path("/funnel")
@Api(value = "/funnel", nickname = "funnelAnalyzer", tags = "funnel")
public class FunnelAnalyzerHttpService
        extends HttpService
{
    private final FunnelQueryExecutor funnelQueryExecutor;
    private final QueryHttpService queryService;
    private final static Logger LOGGER = Logger.get(FunnelAnalyzerHttpService.class);

    @Inject
    public FunnelAnalyzerHttpService(FunnelQueryExecutor funnelQueryExecutor, QueryHttpService queryService)
    {
        this.funnelQueryExecutor = funnelQueryExecutor;
        this.queryService = queryService;
    }

    @ApiOperation(value = "Execute query",
            request = FunnelQuery.class,
            consumes = "text/event-stream",
            produces = "text/event-stream",
            authorizations = @Authorization(value = "read_key")
    )

    @GET
    @IgnoreApi
    @Path("/analyze")
    public void analyzeFunnel(RakamHttpRequest request)
    {
        queryService.handleServerSentQueryExecution(request, FunnelQuery.class, (project, query) -> funnelQueryExecutor.query(project,
                query.steps,
                Optional.ofNullable(query.dimension),
                query.startDate,
                query.endDate,
                Optional.ofNullable(query.window),
                query.timezone,
<<<<<<< HEAD
                Optional.ofNullable(query.connectors), Optional.ofNullable(query.strictOrdering)),
                (query, result) -> LOGGER.error(new RuntimeException(JsonHelper.encode(query) + " : " + result.getError().toString()), "Error running funnel query"));
=======
                Optional.ofNullable(query.connectors), Optional.ofNullable(query.strictOrdering), Optional.empty()), (query, result) -> LOGGER.error(new RuntimeException(JsonHelper.encode(query) + " : " + result.getError().toString()), "Error running funnel query"));
>>>>>>> a44532cf
    }

    @ApiOperation(value = "Execute query",
            request = FunnelQuery.class,
            authorizations = @Authorization(value = "read_key")
    )
    @POST
    @JsonRequest
    @Path("/analyze")
    public CompletableFuture<QueryResult> analyzeFunnel(@Named("project") String project, @BodyParam FunnelQuery query)
    {
        CompletableFuture<QueryResult> result = funnelQueryExecutor.query(project,
                query.steps,
                Optional.ofNullable(query.dimension),
                query.startDate,
                query.endDate,
                Optional.ofNullable(query.window),
                query.timezone,
                Optional.ofNullable(query.connectors),
                Optional.ofNullable(query.strictOrdering), Optional.empty()).getResult();
        result.thenAccept(data -> {
            if (data.isFailed()) {
                LOGGER.error(new RuntimeException(JsonHelper.encode(query) + " : " + data.getError().toString()),
                        "Error running funnel query");
            }
        });
        return result;
    }

    private static class FunnelQuery
    {
        public final List<FunnelStep> steps;
        public final String dimension;
        public final LocalDate startDate;
        public final FunnelWindow window;
        public final LocalDate endDate;
        public final ZoneId timezone;
        public final Boolean strictOrdering;
        public final List<String> connectors;
        public final Boolean approximate;

        @JsonCreator
        public FunnelQuery(@ApiParam("steps") List<FunnelStep> steps,
                @ApiParam(value = "dimension", required = false) String dimension,
                @ApiParam("startDate") LocalDate startDate,
                @ApiParam(value = "window", required = false) FunnelWindow window,
                @ApiParam("endDate") LocalDate endDate,
                @ApiParam(value = "connectors", required = false) List<String> connectors,
                @ApiParam(value = "strictOrdering", required = false) Boolean strictOrdering,
                @ApiParam(value = "approximate", required = false) Boolean approximate,
                @ApiParam(value = "timezone", required = false) String timezone)
        {
            this.steps = checkNotNull(steps, "steps field is required");
            this.dimension = dimension;
            this.startDate = startDate;
            this.endDate = endDate;
            this.strictOrdering = strictOrdering;
            this.connectors = connectors;
            this.window = window;
            this.approximate = approximate;
            try {
                this.timezone = Optional.ofNullable(timezone)
                        .map(t -> ZoneId.of(t))
                        .orElse(ZoneOffset.UTC);
            }
            catch (Exception e) {
                throw new RakamException("Timezone is invalid", HttpResponseStatus.BAD_REQUEST);
            }
            checkState(!steps.isEmpty(), "steps field cannot be empty.");
        }
    }
}<|MERGE_RESOLUTION|>--- conflicted
+++ resolved
@@ -84,12 +84,7 @@
                 query.endDate,
                 Optional.ofNullable(query.window),
                 query.timezone,
-<<<<<<< HEAD
-                Optional.ofNullable(query.connectors), Optional.ofNullable(query.strictOrdering)),
-                (query, result) -> LOGGER.error(new RuntimeException(JsonHelper.encode(query) + " : " + result.getError().toString()), "Error running funnel query"));
-=======
                 Optional.ofNullable(query.connectors), Optional.ofNullable(query.strictOrdering), Optional.empty()), (query, result) -> LOGGER.error(new RuntimeException(JsonHelper.encode(query) + " : " + result.getError().toString()), "Error running funnel query"));
->>>>>>> a44532cf
     }
 
     @ApiOperation(value = "Execute query",
